const slash = require('slash')
<<<<<<< HEAD
const { uniqBy } = require('lodash')
const { relative } = require('path')
=======
const { relative } = require('path')
const { slugify } = require('../../utils')
>>>>>>> 524e0e2e
const { pathToFilePath } = require('../../pages/utils')
const { NOT_FOUND_NAME } = require('../../utils/constants')
const { uniqBy } = require('lodash')

const isUnitTest = process.env.GRIDSOME_TEST === 'unit'

const isDev = process.env.NODE_ENV === 'development'

function genRoutes(app) {
  const redirects = app.config.redirects.filter(rule => rule.status === 301)
  const fallback = app.pages._routes.findOne({ name: NOT_FOUND_NAME })
  const components = []
  const items = []

  const createRouteItem = (route, name = route.name, path = route.path) => ({
    name,
<<<<<<< HEAD
    id: route.id,
    component: relative(app.config.tmpDir, route.component),
    chunkName: route.internal.chunkName,
=======
    path,
    chunkName: genChunkName(app.context, route),
    variableName: components.includes(route.component)
      ? `c${(components.indexOf(route.component) + 1)}`
      : `c${components.push(route.component)}`,
>>>>>>> 524e0e2e
    meta: route.internal.meta,
    type: route.type,
    component: isUnitTest
      ? relative(app.context, route.component)
      : route.component
  })

  for (const redirect of redirects) {
    items.push(redirect)
  }

  for (const route of app.pages.routes()) {
    items.push(createRouteItem(route))
  }

<<<<<<< HEAD
  const components = uniqBy(items, 'component')
    .filter(item => item.type === 'static')
    .map(item => genComponent(item))

  components.push(genComponent(createRouteItem(fallback), 'not-found'))

  const redirectRoutes = items
    .filter(item => item.from && item.to)
    .map(item => genRedirect(item))

  const routes = items
    .filter(item => item.type === 'dynamic')
    .map(item => genRoute(item))

  let code = ''

  code += `export const components = {\n${components.join(',\n')}\n}\n\n`
  code += `export default [${redirectRoutes.concat(routes).join(',')}\n]\n\n`

  return code
}

function genComponent (item, key = item.chunkName) {
  const component = JSON.stringify(item.component)
  const chunkName = JSON.stringify(item.chunkName)

  return `  ${JSON.stringify(key)}: () => import(/* webpackChunkName: ${chunkName} */ ${component})`
=======
  // use the /404 page as fallback route
  if (fallback) {
    items.push(createRouteItem(fallback, '*', '*'))
  }

  const routes = items.map(item => {
    if (item.from && item.to) {
      return genRedirect(item)
    }
    return genRoute(item)
  })

  const componentItems = uniqBy(
    items.filter(item => item.component),
    'component'
  )

  return [
    `${componentItems.map(genComponent).join('\n')}\n\n`,
    `export default [${routes.join(',')}\n]\n`
  ].join('')
}

function genComponent(item) {
  const component = JSON.stringify(item.component)
  const chunkName = JSON.stringify(item.chunkName)

  return [
    `const ${item.variableName} = `,
    `() => import(/* webpackChunkName: ${chunkName} */ ${component})`
  ].join('')
>>>>>>> 524e0e2e
}

function genRedirect (rule) {
  const props = []

  props.push(`    path: ${JSON.stringify(rule.from)}`)
  props.push(`    redirect: ${JSON.stringify(rule.to)}`)

  return `\n  {\n${props.join(',\n')}\n  }`
}

function genRoute (item) {
  const props = []
  const metas = []

  props.push(`    path: ${JSON.stringify(item.path)}`)
  props.push(`    component: ${item.variableName}`)

  if (item.type === 'dynamic') {
    const dataPath = pathToFilePath(item.path, 'json')
    metas.push(`dataPath: ${JSON.stringify(slash(dataPath))}`)
    metas.push(`dynamic: true`)
  }

  if (isDev) {
    metas.push(`routeId: ${JSON.stringify(item.id)}`)
  }

  if (item.meta) {
    for (const key in item.meta) {
      const value = item.meta[key]

      if (key[0] === '$') {
        metas.push(`${key}: ${value}`)
      } else {
        metas.push(`${key}: ${JSON.stringify(value)}`)
      }
    }
  }

  if (item.name) {
    props.unshift(`    name: ${JSON.stringify(item.name)}`)
  }
  if (metas.length) {
    props.push(`    meta: {\n      ${metas.join(',\n      ')}\n    }`)
  }

  return `\n  {\n${props.join(',\n')}\n  }`
}

<<<<<<< HEAD
=======
function genChunkName (context, route) {
  const chunkName = relative(context, route.component)
    .split('/')
    .filter(s => s !== '..')
    .map(s => slugify(s))
    .join('--')

  return `page--${chunkName}`
}

>>>>>>> 524e0e2e
module.exports = genRoutes<|MERGE_RESOLUTION|>--- conflicted
+++ resolved
@@ -1,11 +1,5 @@
 const slash = require('slash')
-<<<<<<< HEAD
-const { uniqBy } = require('lodash')
 const { relative } = require('path')
-=======
-const { relative } = require('path')
-const { slugify } = require('../../utils')
->>>>>>> 524e0e2e
 const { pathToFilePath } = require('../../pages/utils')
 const { NOT_FOUND_NAME } = require('../../utils/constants')
 const { uniqBy } = require('lodash')
@@ -14,25 +8,24 @@
 
 const isDev = process.env.NODE_ENV === 'development'
 
+function hasCodeMeta(item) {
+  return Object
+    .keys(item.meta)
+    .filter(key => key[0] === '$')
+    .length > 0
+}
+
 function genRoutes(app) {
   const redirects = app.config.redirects.filter(rule => rule.status === 301)
   const fallback = app.pages._routes.findOne({ name: NOT_FOUND_NAME })
-  const components = []
   const items = []
 
   const createRouteItem = (route, name = route.name, path = route.path) => ({
     name,
-<<<<<<< HEAD
+    path,
     id: route.id,
-    component: relative(app.config.tmpDir, route.component),
     chunkName: route.internal.chunkName,
-=======
-    path,
-    chunkName: genChunkName(app.context, route),
-    variableName: components.includes(route.component)
-      ? `c${(components.indexOf(route.component) + 1)}`
-      : `c${components.push(route.component)}`,
->>>>>>> 524e0e2e
+    variableName: route.internal.variableName,
     meta: route.internal.meta,
     type: route.type,
     component: isUnitTest
@@ -48,46 +41,22 @@
     items.push(createRouteItem(route))
   }
 
-<<<<<<< HEAD
-  const components = uniqBy(items, 'component')
-    .filter(item => item.type === 'static')
-    .map(item => genComponent(item))
-
-  components.push(genComponent(createRouteItem(fallback), 'not-found'))
-
-  const redirectRoutes = items
-    .filter(item => item.from && item.to)
-    .map(item => genRedirect(item))
-
-  const routes = items
-    .filter(item => item.type === 'dynamic')
-    .map(item => genRoute(item))
-
-  let code = ''
-
-  code += `export const components = {\n${components.join(',\n')}\n}\n\n`
-  code += `export default [${redirectRoutes.concat(routes).join(',')}\n]\n\n`
-
-  return code
-}
-
-function genComponent (item, key = item.chunkName) {
-  const component = JSON.stringify(item.component)
-  const chunkName = JSON.stringify(item.chunkName)
-
-  return `  ${JSON.stringify(key)}: () => import(/* webpackChunkName: ${chunkName} */ ${component})`
-=======
   // use the /404 page as fallback route
   if (fallback) {
     items.push(createRouteItem(fallback, '*', '*'))
   }
 
-  const routes = items.map(item => {
-    if (item.from && item.to) {
-      return genRedirect(item)
-    }
-    return genRoute(item)
-  })
+  const routes = items
+    .map(item => {
+      if (item.from && item.to) {
+        return genRedirect(item)
+      }
+      return (
+        item.type === 'dynamic' ||
+        hasCodeMeta(item)
+      ) && genRoute(item)
+    })
+    .filter(Boolean)
 
   const componentItems = uniqBy(
     items.filter(item => item.component),
@@ -105,10 +74,9 @@
   const chunkName = JSON.stringify(item.chunkName)
 
   return [
-    `const ${item.variableName} = `,
+    `export const ${item.variableName} = `,
     `() => import(/* webpackChunkName: ${chunkName} */ ${component})`
   ].join('')
->>>>>>> 524e0e2e
 }
 
 function genRedirect (rule) {
@@ -159,17 +127,4 @@
   return `\n  {\n${props.join(',\n')}\n  }`
 }
 
-<<<<<<< HEAD
-=======
-function genChunkName (context, route) {
-  const chunkName = relative(context, route.component)
-    .split('/')
-    .filter(s => s !== '..')
-    .map(s => slugify(s))
-    .join('--')
-
-  return `page--${chunkName}`
-}
-
->>>>>>> 524e0e2e
 module.exports = genRoutes